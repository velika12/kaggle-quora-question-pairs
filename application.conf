--- conflicted
+++ resolved
@@ -884,8 +884,6 @@
         ]
     }
 
-<<<<<<< HEAD
-=======
     fuzzy = {
         dump = dumps/fuzzy_as_00
 
@@ -941,7 +939,6 @@
         ]
     }
 
->>>>>>> 3c7bea6b
 }
 
 
